--- conflicted
+++ resolved
@@ -55,16 +55,8 @@
 extern crate holochain_dna;
 
 use holochain_core::{
-<<<<<<< HEAD
     context::Context, error::HolochainError, instance::Instance,
     nucleus::{call_and_wait_for_result, Action::*, FunctionCall}, state::{Action::*, State},
-=======
-    context::Context,
-    error::HolochainError,
-    instance::Instance,
-    nucleus::{call_and_wait_for_result, Action::*, FunctionCall, NucleusStatus},
-    state::{Action::*, State},
->>>>>>> 956f3906
 };
 use holochain_dna::Dna;
 use std::{
