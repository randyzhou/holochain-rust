extern crate holochain_dna;
extern crate snowflake;

use holochain_dna::Dna;

pub mod ribosome;

use error::HolochainError;
use state;
use std::collections::HashMap;
use std::sync::mpsc::{channel, Sender};
use std::sync::Arc;
use std::thread;
use instance::Observer;
use holochain_dna::zome::capabilities::ReservedCapabilityNames;
use holochain_dna::zome::capabilities::ReservedFunctionNames;


#[derive(Clone, Debug, PartialEq)]
pub enum NucleusStatus {
        New,
        Initializing,
        Initialized
}

impl Default for NucleusStatus {
    fn default() -> Self {
        NucleusStatus::New
    }
}


#[derive(Clone, Debug, PartialEq, Default)]
pub struct NucleusState {
    dna: Option<Dna>,
    status: NucleusStatus,
    ribosome_calls: HashMap<FunctionCall, Option<Result<String, HolochainError>>>,
}

impl NucleusState {
    pub fn new() -> Self {
        NucleusState {
            dna: None,
            status: NucleusStatus::New,
            ribosome_calls: HashMap::new(),
        }
    }

    pub fn dna(&self) -> Option<Dna> {
        self.dna.clone()
    }
    pub fn status(&self) -> NucleusStatus {
        self.status.clone()
    }
    pub fn has_initialized(&self) -> bool {
        self.status == NucleusStatus::Initialized
    }
    pub fn ribosome_call_result(
        &self,
        function_call: &FunctionCall,
    ) -> Option<Result<String, HolochainError>> {
        match self.ribosome_calls.get(function_call) {
            None => None,
            Some(value) => value.clone(),
        }
    }
}
#[derive(Clone, Debug, PartialEq, Eq, Hash)]
pub struct FunctionCall {
    id: snowflake::ProcessUniqueId,
    pub zome: String,
    pub capability: String,
    pub function: String,
    pub parameters: String,
}

impl FunctionCall {
    pub fn new<S>(zome: S, capability: S, function: S, parameters: S) -> Self
    where
        S: Into<String>,
    {
        FunctionCall {
            id: snowflake::ProcessUniqueId::new(),
            zome: zome.into(),
            capability: capability.into(),
            function: function.into(),
            parameters: parameters.into(),
        }
    }
}

/// WIP struct to hold data required by a ValidateEntry Action
#[derive(Clone, Debug, PartialEq, Eq)]
pub struct EntrySubmission {
    pub zome_name:     String,
    pub type_name:     String,
    pub entry_content: String,
}

impl EntrySubmission {
    pub fn new<S>(zome_name: S, type_name: S, content: S) -> Self
        where
          S: Into<String>,
    {
        EntrySubmission {
            zome_name:     zome_name.into(),
            type_name:     type_name.into(),
            entry_content: content.into(),
        }
    }
}


/// Dispatch ExecuteZoneFunction to and block until call has finished.
pub fn call_zome_and_wait_for_result(
    call:             FunctionCall,
    action_channel:   &Sender<::state::ActionWrapper>,
    observer_channel: &Sender<Observer>)
-> Result<String, HolochainError>
{
    let call_action = super::state::Action::Nucleus(Action::ExecuteZomeFunction(call.clone()));

    // Dispatch action with observer closure that waits for a result in the state
    let (sender, receiver) = channel();
    ::instance::dispatch_action_with_observer(action_channel, observer_channel, call_action, move |state: &super::state::State| {
        if let Some(result) = state.nucleus().ribosome_call_result(&call) {
            sender
              .send(result.clone())
              .expect("local channel to be open");
            true
        } else {
            false
        }
    });

    // Block until we got that result through the channel:
    receiver.recv().expect("local channel to work")
}


/// Dispatch ExecuteZoneFunction to Instance and block until call has finished.
/// for test only??
pub fn call_and_wait_for_result(
    call: FunctionCall,
    instance: &mut super::instance::Instance)
  -> Result<String, HolochainError>
{
    let call_action = super::state::Action::Nucleus(Action::ExecuteZomeFunction(call.clone()));

    // Dispatch action with observer closure that waits for a result in the state
    let (sender, receiver) = channel();
    instance.dispatch_with_observer(call_action, move |state: &super::state::State| {
        if let Some(result) = state.nucleus().ribosome_call_result(&call) {
            sender
                .send(result.clone())
                .expect("local channel to be open");
            true
        } else {
            false
        }
    });

    // Block until we got that result through the channel:
    receiver.recv().expect("local channel to work")
}

#[derive(Clone, Debug, PartialEq)]
pub struct FunctionResult {
    call: FunctionCall,
    result: Result<String, HolochainError>,
}

impl FunctionResult {
    fn new(call: FunctionCall, result: Result<String, HolochainError>) -> Self {
        FunctionResult { call, result }
    }
}

#[derive(Clone, Debug, PartialEq)]
pub enum Action {
    InitApplication(Dna),
    ReturnInitializationResult(bool),
    ExecuteZomeFunction(FunctionCall),
    ReturnZomeFunctionResult(FunctionResult),
    ValidateEntry(EntrySubmission),
}


// Reduce ReturnZomeFunctionResult
// On initialization success set Initialized status
// otherwise reset the nucleus
fn reduce_rir(nucleus_state : & mut NucleusState, has_succeeded : bool) {
    assert!(nucleus_state.status == NucleusStatus::Initializing);
    if has_succeeded {
        (*nucleus_state).status = NucleusStatus::Initialized
    } else {
        *nucleus_state = NucleusState::new();
    };
}

/// Reduce state of Nucleus according to action.
/// Note: Can't block when dispatching action here because we are inside the reduce's mutex
pub fn reduce(
    old_state: Arc<NucleusState>,
    action: &state::Action,
    action_channel: &Sender<state::ActionWrapper>,
    observer_channel: &Sender<Observer>)
-> Arc<NucleusState>
{
    match *action {
        state::Action::Nucleus(ref nucleus_action) => {
            let mut new_nucleus_state: NucleusState = (*old_state).clone();

            match *nucleus_action {

                Action::ReturnInitializationResult(has_succeeded) => {
                    reduce_rir(& mut new_nucleus_state, has_succeeded);
                }

                // Initialize Nucleus by setting the DNA
                // and sending ExecuteFunction Action of genesis of each zome
                Action::InitApplication(ref dna) => {
                    match new_nucleus_state.status {
                        NucleusStatus::New =>
                        {
                            // Update state
                            new_nucleus_state.status = NucleusStatus::Initializing;

                            // Set DNA
                            new_nucleus_state.dna = Some(dna.clone());

                            // Create & launch thread
                            let action_channel = action_channel.clone();
                            let observer_channel = observer_channel.clone();
                            let dna_clone = dna.clone();

                            thread::spawn(move || {
<<<<<<< HEAD
                                //  Call each Zome's genesis() with an ExecuteZomeFunction Action
                                for zome in dna_clone.zomes {

                                    // Make ExecuteZomeFunction Action for genesis()
                                    let call = FunctionCall::new(
                                        zome.name,
                                        ReservedCapabilityNames::LifeCycle.as_str().to_string(),
                                        ReservedFunctionNames::Genesis.as_str().to_string(),
                                        "".to_string(),
                                    );
=======
                                let result: FunctionResult;
                                match ribosome::call(
                                    code,
                                    &function_call.function.clone(),
                                    Some(function_call.clone().parameters.into_bytes()),
                                ) {
                                    Ok(runtime) => {
                                        result =
                                            FunctionResult::new(function_call, Ok(runtime.result));
                                    }
>>>>>>> 8321d737

                                    // Call Genesis and wait
                                    let call_result = call_zome_and_wait_for_result(call, &action_channel, &observer_channel);

                                    // genesis returns a i32 as a string
                                    // 0 == success
                                    match call_result {
                                        // not okay if genesis returned an errorCode
                                        Ok(ref s) if s != "0" => {
                                            // Send Failed ReturnInitializationResult Action
                                            action_channel
                                              .send(state::ActionWrapper::new(state::Action::Nucleus(
                                                  Action::ReturnInitializationResult(false),
                                              )))
                                              .expect("action channel to be open in reducer");
                                            // Kill thread
                                            // TODO - Instead, Keep track of each zome's initialization.
                                            // @see https://github.com/holochain/holochain-rust/issues/78
                                            // Mark this one as failed and continue with other zomes
                                            return;
                                        }
                                        // its okay if hc_lifecycle or genesis not present
                                        Ok(_) | Err(HolochainError::CapabilityNotFound(_)) => { /* NA */ }
                                        Err(HolochainError::ErrorGeneric(ref msg)) if msg == "Function: Module doesn\'t have export genesis"
                                          => { /* NA */ }
                                        // Init fails if something failed in genesis called
                                        Err(_e) => {
                                            // TODO - Create test for this edge case
                                            // @see https://github.com/holochain/holochain-rust/issues/78
                                            // Send Failed ReturnInitializationResult Action
                                            action_channel
                                              .send(state::ActionWrapper::new(state::Action::Nucleus(
                                                  Action::ReturnInitializationResult(false),
                                              )))
                                              .expect("action channel to be open in reducer");
                                            // Kill thread
                                            // TODO - Instead, Keep track of each zome's initialization.
                                            // @see https://github.com/holochain/holochain-rust/issues/78
                                            // Mark this one as failed and continue with other zomes
                                            return;
                                        }
                                    }
                                }
                                // Send Succeeded ReturnInitializationResult Action
                                action_channel
                                  .send(state::ActionWrapper::new(state::Action::Nucleus(
                                      Action::ReturnInitializationResult(true),
                                  )))
                                  .expect("action channel to be open in reducer");
                            });
                        }
                        _ => {
                            // TODO better error reporting based on current state and logger
                            // https://github.com/holochain/holochain-rust/issues/21
                            println!("\t!! Nucleus already initialized or initializing");
                        }
                    }
                }


                // Execute an exposed Zome function in a seperate thread and send the result in
                // a ReturnZomeFunctionResult Action on success or failure
                Action::ExecuteZomeFunction(ref fc) => {

                    let function_call = fc.clone();
                    let mut has_error = false;
                    let mut result = FunctionResult::new(
                        fc.clone(),
                        Err(HolochainError::ErrorGeneric("[]".to_string())),
                    );

                    if let Some(ref dna) = new_nucleus_state.dna {
                        if let Some(ref zome) = dna.get_zome(&fc.zome) {
                            if let Some(ref wasm) = dna.get_capability(zome, &fc.capability) {

                                new_nucleus_state.ribosome_calls.insert(fc.clone(), None);

                                let action_channel = action_channel.clone();
                                let tx_observer = observer_channel.clone();
                                let code = wasm.code.clone();

                                thread::spawn(move || {
                                    let result: FunctionResult;
                                    match ribosome::call(&action_channel,
                                                         &tx_observer,
                                                         code,
                                                         &function_call.function.clone()) {

                                        Ok(runtime) => {
                                            result = FunctionResult::new(
                                                function_call,
                                                Ok(runtime.result.to_string()),
                                            );
                                        }

                                        Err(ref error) => {
                                            result = FunctionResult::new(
                                                function_call,
                                                Err(HolochainError::ErrorGeneric(format!("{}", error))),
                                            );
                                        }
                                    }

                                    // Send ReturnResult Action
                                    action_channel
                                        .send(state::ActionWrapper::new(state::Action::Nucleus(
                                            Action::ReturnZomeFunctionResult(result),
                                        )))
                                        .expect("action channel to be open in reducer");
                                });
                            } else {
                                has_error = true;
                                result = FunctionResult::new(fc.clone(),Err(HolochainError::CapabilityNotFound(format!(
                                    "Capability '{}' not found in Zome '{}'",
                                    &fc.capability, &fc.zome
                                ))));
                            }
                        } else {
                            has_error = true;
                            result = FunctionResult::new(fc.clone(), Err(HolochainError::ZomeNotFound(format!(
                                "Zome '{}' not found",
                                &fc.zome
                            ))));
                        }
                    } else {
                        has_error = true;
                        result = FunctionResult::new(fc.clone(),Err(HolochainError::DnaMissing));
                    }
                    if has_error {
                        action_channel
                            .send(state::ActionWrapper::new(state::Action::Nucleus(
                                Action::ReturnZomeFunctionResult(result),
                            )))
                            .expect("action channel to be open in reducer");
                    }
                }


                // Store the Result in the ribosome_calls hashmap
                Action::ReturnZomeFunctionResult(ref result) => {
                    new_nucleus_state
                        .ribosome_calls
                        .insert(result.call.clone(), Some(result.result.clone()));
                }


                // Validate an Entry by calling its validation function
                Action::ValidateEntry(ref es) =>
                {
                    let mut _has_entry_type = false;

                    // must have entry_type
                    if let Some(ref dna) = new_nucleus_state.dna
                    {
                        if let Some(ref _wasm) = dna.get_validation_bytecode_for_entry_type(&es.zome_name, &es.type_name)
                        {
                            // TODO #61 validate()
                            // Do same thing as Action::ExecuteZomeFunction or actually send a Action::ExecuteZomeFunction?
                            _has_entry_type = true;
                        }
                    }
                }
            }
            Arc::new(new_nucleus_state)
        }
        _ => old_state,
    }
}

#[cfg(test)]
mod tests {
    use super::super::nucleus::Action::*;
    use super::super::state::Action::*;
    use super::*;
    use std::sync::mpsc::channel;


    #[test]
    fn can_instantiate_nucleus_state() {
        let nucleus_state = NucleusState::new();
        assert_eq!(nucleus_state.dna, None);
        assert_eq!(nucleus_state.has_initialized(), false);
        assert_eq!(nucleus_state.status(), NucleusStatus::New);
    }


    #[test]
    fn can_reduce_initialize_action() {
        let dna = Dna::new();
        let action = Nucleus(InitApplication(dna));
        let nucleus = Arc::new(NucleusState::new()); // initialize to bogus value
        let (sender, receiver) = channel::<state::ActionWrapper>();
        let (tx_observer, _observer) = channel::<Observer>();

        // Reduce Init action and block until receiving ReturnInit Action
        let reduced_nucleus = reduce(nucleus.clone(), &action, &sender.clone(), &tx_observer.clone());
        receiver
          .recv()
          .unwrap_or_else(|_| panic!("channel failed"));

        assert_eq!(reduced_nucleus.has_initialized(), false);
        assert_eq!(reduced_nucleus.status(), NucleusStatus::Initializing);


    }


    #[test]
    fn can_reduce_return_init_result_action() {
        let dna = Dna::new();
        let action = Nucleus(InitApplication(dna));
        let nucleus = Arc::new(NucleusState::new()); // initialize to bogus value
        let (sender, receiver) = channel::<state::ActionWrapper>();
        let (tx_observer, _observer) = channel::<Observer>();

        // Reduce Init action and block until receiving ReturnInit Action
        let reduced_nucleus = reduce(nucleus.clone(), &action, &sender.clone(), &tx_observer.clone());
        receiver
          .recv()
          .unwrap_or_else(|_| panic!("receiver fail"));

        assert_eq!(reduced_nucleus.has_initialized(), false);
        assert_eq!(reduced_nucleus.status(), NucleusStatus::Initializing);

        // Send ReturnInit(false) Action
        let return_action = Nucleus(ReturnInitializationResult(false));
        let reduced_nucleus = reduce(reduced_nucleus.clone(), &return_action, &sender.clone(), &tx_observer.clone());

        assert_eq!(reduced_nucleus.has_initialized(), false);
        assert_eq!(reduced_nucleus.status(), NucleusStatus::New);

        // Reduce Init action and block until receiving ReturnInit Action
        let reduced_nucleus = reduce(reduced_nucleus.clone(), &action, &sender.clone(), &tx_observer.clone());
        receiver
          .recv()
          .unwrap_or_else(|_| panic!("receiver fail"));

        // Send ReturnInit(true) Action
        let return_action = Nucleus(ReturnInitializationResult(true));
        let reduced_nucleus = reduce(reduced_nucleus.clone(), &return_action, &sender.clone(), &tx_observer.clone());

        assert_eq!(reduced_nucleus.has_initialized(), true);
        assert_eq!(reduced_nucleus.status(), NucleusStatus::Initialized);
    }

    #[test]
    fn can_reduce_execfn_action() {
        let call = FunctionCall::new(
            "myZome".to_string(),
            "public".to_string(),
            "bogusfn".to_string(),
            "".to_string(),
        );

        let action = Nucleus(ExecuteZomeFunction(call));
        let nucleus = Arc::new(NucleusState::new()); // initialize to bogus value
        let (sender, _receiver) = channel::<state::ActionWrapper>();
        let (tx_observer, _observer) = channel::<Observer>();
        let reduced_nucleus = reduce(nucleus.clone(), &action, &sender, &tx_observer);
        assert_eq!(nucleus, reduced_nucleus);
    }
}<|MERGE_RESOLUTION|>--- conflicted
+++ resolved
@@ -235,10 +235,8 @@
                             let dna_clone = dna.clone();
 
                             thread::spawn(move || {
-<<<<<<< HEAD
                                 //  Call each Zome's genesis() with an ExecuteZomeFunction Action
                                 for zome in dna_clone.zomes {
-
                                     // Make ExecuteZomeFunction Action for genesis()
                                     let call = FunctionCall::new(
                                         zome.name,
@@ -246,18 +244,6 @@
                                         ReservedFunctionNames::Genesis.as_str().to_string(),
                                         "".to_string(),
                                     );
-=======
-                                let result: FunctionResult;
-                                match ribosome::call(
-                                    code,
-                                    &function_call.function.clone(),
-                                    Some(function_call.clone().parameters.into_bytes()),
-                                ) {
-                                    Ok(runtime) => {
-                                        result =
-                                            FunctionResult::new(function_call, Ok(runtime.result));
-                                    }
->>>>>>> 8321d737
 
                                     // Call Genesis and wait
                                     let call_result = call_zome_and_wait_for_result(call, &action_channel, &observer_channel);
@@ -281,7 +267,7 @@
                                         }
                                         // its okay if hc_lifecycle or genesis not present
                                         Ok(_) | Err(HolochainError::CapabilityNotFound(_)) => { /* NA */ }
-                                        Err(HolochainError::ErrorGeneric(ref msg)) if msg == "Function: Module doesn\'t have export genesis"
+                                        Err(HolochainError::ErrorGeneric(ref msg)) if msg == "Function: Module doesn\'t have export genesis_dispatch"
                                           => { /* NA */ }
                                         // Init fails if something failed in genesis called
                                         Err(_e) => {
@@ -344,8 +330,10 @@
                                     match ribosome::call(&action_channel,
                                                          &tx_observer,
                                                          code,
-                                                         &function_call.function.clone()) {
-
+                                                         &function_call.function.clone(),
+                                                         Some(function_call.clone().parameters.into_bytes()),
+                                        ) 
+                                        {
                                         Ok(runtime) => {
                                             result = FunctionResult::new(
                                                 function_call,
@@ -415,7 +403,7 @@
                         if let Some(ref _wasm) = dna.get_validation_bytecode_for_entry_type(&es.zome_name, &es.type_name)
                         {
                             // TODO #61 validate()
-                            // Do same thing as Action::ExecuteZomeFunction or actually send a Action::ExecuteZomeFunction?
+                            // Do same thing as Action::ExecuteZomeFunction
                             _has_entry_type = true;
                         }
                     }
