--- conflicted
+++ resolved
@@ -9,13 +9,10 @@
 chrono = "0.4"
 wasmi = { git = "https://github.com/paritytech/wasmi.git"}
 snowflake = "1.2"
+serde = "1.0"
+serde_derive = "1.0"
+serde_json = { version = "1.0", features = ["preserve_order"] }
+
 
 [dev-dependencies]
 wabt = "0.2.0"
-<<<<<<< HEAD
-=======
-snowflake = "1.2"
-serde = "1.0"
-serde_derive = "1.0"
-serde_json = { version = "1.0", features = ["preserve_order"] }
->>>>>>> 8321d737
